--- conflicted
+++ resolved
@@ -30,20 +30,12 @@
 from ..gui.visualization import (
     create_unified_field_mask, 
     draw_unified_field_mask,
-<<<<<<< HEAD
     get_primary_field_color
 )
 from ..processing.line_extraction import extract_raw_lines_from_segmentation
 from ..utils.segmentation_utils import (
     apply_segmentation_to_warped_frame, load_segmentation_models, 
     populate_segmentation_model_combo
-=======
-    calculate_field_contour,
-    draw_field_contour,
-    fit_field_lines_ransac,
-    draw_field_lines_ransac,
-    draw_all_field_lines
->>>>>>> 1f3daf8e
 )
 
 
@@ -311,12 +303,7 @@
         self.warped_display: Optional[ZoomableImageLabel] = None
         self.param_sliders: Dict[str, QSlider] = {}
         self.param_labels: Dict[str, QLabel] = {}
-<<<<<<< HEAD
         self.param_inputs: Dict[str, QLineEdit] = {}  # For direct text input
-        
-=======
-
->>>>>>> 1f3daf8e
         # Scrubbing controls
         self.scrubbing_slider: Optional[QSlider] = None
         self.scrubbing_frame_label: Optional[QLabel] = None
@@ -333,7 +320,6 @@
         self.show_segmentation_checkbox: Optional[QCheckBox] = None
         self.ransac_checkbox: Optional[QCheckBox] = None
         self.available_segmentation_models: List[str] = []
-<<<<<<< HEAD
         self.ransac_lines: List[Tuple[np.ndarray, np.ndarray]] = []  # Store RANSAC-calculated field lines
         self.ransac_confidences: List[float] = []  # Store RANSAC line confidences
         self.all_lines_for_display: Dict[str, Tuple[np.ndarray, float, bool]] = {}  # Store all lines for display
@@ -358,18 +344,6 @@
         
         # Initialize UI only
         self._init_ui()
-=======
-        # Field lines prepared for display: mapping id -> (line_points, confidence, is_classified)
-        self.all_lines_for_display: Dict[str, Tuple[np.ndarray, float, bool]] = {}
-
-        print("[HOMOGRAPHY] Initializing UI...")
-        # Initialize UI first
-        self._init_ui()
-        
-        print("[HOMOGRAPHY] Loading video files...")
-        # Load videos (lightweight operation)
-        self._load_videos()
->>>>>>> 1f3daf8e
         
         print("[HOMOGRAPHY] Loading segmentation models...")
         # Load segmentation models list (just file discovery, no model loading)
@@ -541,8 +515,6 @@
         segmentation_layout.addLayout(model_layout)
         segmentation_group.setLayout(segmentation_layout)
         layout.addWidget(segmentation_group)
-<<<<<<< HEAD
-        
         # Runtime performance button
         runtime_group = QGroupBox("Performance Monitoring")
         runtime_layout = QVBoxLayout()
@@ -574,10 +546,6 @@
         # Initialize popup window (hidden)
         self.runtime_popup = None
         self.runtime_table = None
-        
-=======
-
->>>>>>> 1f3daf8e
         # Add stretch to push everything to top
         layout.addStretch()
 
@@ -1079,16 +1047,7 @@
         if self.current_frame is None:
             return
         
-<<<<<<< HEAD
         update_start = time.time()
-        
-=======
-        # If segmentation is disabled, use fast update
-        if not self.show_segmentation:
-            self._update_displays_without_segmentation()
-            return
-            
->>>>>>> 1f3daf8e
         # Apply segmentation overlay to original frame if enabled
         original_frame = self.current_frame.copy()
         if self.show_segmentation and self.current_segmentation_results:
@@ -1100,7 +1059,6 @@
             self._add_runtime_measurement('Morphological Ops', morphological_duration)
             
             if unified_mask is not None:
-<<<<<<< HEAD
                 # Use same color as segmentation visualization for consistency
                 field_color = get_primary_field_color()  # Cyan (BGR)
                 
@@ -1132,15 +1090,6 @@
                 print("[HOMOGRAPHY] No unified mask could be created for original frame")
                 self.ransac_lines = []
                 self.ransac_confidences = []
-=======
-                # Use bright green for unified field mask
-                field_color = (0, 255, 0)  # Bright green (BGR)
-                # draw_unified_field_mask returns (frame, classified_lines, all_lines_for_display)
-                original_frame, _, self.all_lines_for_display = draw_unified_field_mask(original_frame, unified_mask, field_color, alpha=0.4)
-                print(f"[HOMOGRAPHY] Applied unified mask to original frame: {np.sum(unified_mask)} pixels")
-            else:
-                print("[HOMOGRAPHY] No unified mask could be created for original frame")
->>>>>>> 1f3daf8e
                 self.all_lines_for_display = {}
         elif self.show_segmentation:
             print("[HOMOGRAPHY] Segmentation enabled but no results available")
@@ -1178,73 +1127,10 @@
         
         self._display_frame(warped_frame, self.warped_display)
         
-<<<<<<< HEAD
         # Record total display update time
         update_duration = (time.time() - update_start) * 1000
         self._add_runtime_measurement('Homography Display', update_duration)
-        
-=======
-    def _apply_segmentation_to_warped_frame(self, warped_frame: np.ndarray, segmentation_results: list) -> np.ndarray:
-        """Apply segmentation overlay to warped frame by transforming contour points from original image."""
-        if not segmentation_results:
-            return warped_frame
-            
-        try:
-            # Create unified mask from segmentation results on original frame
-            original_frame_shape = self.current_frame.shape[:2]  # (height, width)
-            unified_mask = create_unified_field_mask(segmentation_results, original_frame_shape)
-            
-            if unified_mask is None:
-                print("[HOMOGRAPHY] No unified mask could be created")
-                return warped_frame
-            
-            print(f"[HOMOGRAPHY] Created unified mask with shape {unified_mask.shape}, {np.sum(unified_mask)} pixels")
-            
-            # Calculate contour on the original image
-            original_contour = calculate_field_contour(unified_mask)
-            
-            if original_contour is None or len(original_contour) == 0:
-                print("[HOMOGRAPHY] No contour found in original unified mask")
-                return warped_frame
-            
-            # Transform contour points using homography matrix
-            h_matrix = self._get_homography_matrix()
-            transformed_contour = self._transform_contour_points(original_contour, h_matrix)
-            
-            if transformed_contour is None:
-                print("[HOMOGRAPHY] Failed to transform contour points")
-                return warped_frame
-            
-            # Create mask from transformed contour points
-            warped_mask = np.zeros((warped_frame.shape[0], warped_frame.shape[1]), dtype=np.uint8)
-            cv2.fillPoly(warped_mask, [transformed_contour], 1)
-            
-            # Apply overlay and draw contour on warped frame
-            field_color = (0, 255, 0)  # Bright green (BGR)
-            result_frame, _, _ = draw_unified_field_mask(warped_frame, warped_mask, field_color, alpha=0.4, draw_contour=False)
-            
-            # Draw the transformed contour directly
-            result_frame = draw_field_contour(result_frame, transformed_contour)
-            
-            # Draw prepared field lines for display (if available)
-            if self.all_lines_for_display:
-                homography_matrix = self._get_homography_matrix()
-                try:
-                    result_frame = draw_all_field_lines(result_frame, self.all_lines_for_display, homography_matrix)
-                    print(f"[HOMOGRAPHY] Drew {len(self.all_lines_for_display)} total field lines on warped frame")
-                except Exception as e:
-                    print(f"[HOMOGRAPHY] Error drawing field lines: {e}")
-            
-            print(f"[HOMOGRAPHY] Applied transformed contour to warped frame: {len(transformed_contour)} points")
-            return result_frame
-            
-        except Exception as e:
-            print(f"[HOMOGRAPHY] Error applying transformed segmentation to warped frame: {e}")
-            import traceback
-            traceback.print_exc()
-            return warped_frame
-    
->>>>>>> 1f3daf8e
+
     def _get_homography_matrix(self) -> np.ndarray:
         """Get the homography transformation matrix from current parameters."""
         # Construct homography matrix from H parameters
